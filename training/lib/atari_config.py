--- conflicted
+++ resolved
@@ -37,12 +37,7 @@
     clip_epsilon: float = 0.1
     clip_vloss: bool = True
     value_coef: float = 0.5
-<<<<<<< HEAD
     entropy_coef: float = 0.01  
-=======
-    entropy_coef: float = 0.04
-    entropy_coef_anneal: bool = True
->>>>>>> 8a9595bf
     max_grad_norm: float = 0.5
     norm_adv: bool = True
     
